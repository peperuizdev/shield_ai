--- conflicted
+++ resolved
@@ -1,26 +1,5 @@
 Estructura y Función de Archivos
 
-<<<<<<< HEAD
-Sistema Inteligente de Anonimización de Datos para modelos de IA Generativa.
-
-
-## Desanonimizacion
-Endpoints Principales
-
-POST /setup-dummy-session/{session_id}: Crea datos dummy para pruebas
-POST /deanonymize: Desanonimización síncorna completa
-GET /deanonymize-stream/{session_id}: Streaming de desanonimización
-GET /test-full-process/{session_id}: Prueba end-to-end
-
-💡 Para Integración Real
-
-Reemplaza dummy_llm_response_stream() con la llamada real al LLM
-Ajusta los patrones de regex según tus tipos de PII específicos
-Modifica el TTL de Redis según tus necesidades de seguridad
-Implementa autenticación si es necesario
-
-docker run -d -p 6379:6379 redis:alpine        
-=======
 ## 1. Árbol de la estructura actual (con minidescripción)
 
 ```
@@ -75,4 +54,3 @@
 ```powershell
 .\backend\app\services\run_interactive.ps1
 ```
->>>>>>> 932c30b6
