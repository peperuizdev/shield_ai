"""PII detector service (renamed from pipeline.py)

This module is a near-copy of the original `pipeline.py` from SHIELD3 with the
same public function `run_pipeline(model, text, use_regex=False, pseudonymize=False, save_mapping=True)`
so the API router can call it.
"""

import argparse
import json
import sys
import os
import re
import hmac
import hashlib
import time
from typing import List, Dict, Tuple
from datetime import datetime

try:
    from dateutil import parser as date_parser
    DATEUTIL_AVAILABLE = True
except Exception:
    DATEUTIL_AVAILABLE = False

try:
    import phonenumbers
    PHONENUMBERS_AVAILABLE = True
except Exception:
    PHONENUMBERS_AVAILABLE = False

try:
    from services.synthetic_data_generator import EnhancedSyntheticDataGenerator
    SYNTHETIC_GENERATOR_AVAILABLE = True
except Exception:
    SYNTHETIC_GENERATOR_AVAILABLE = False

# Import metrics collection
try:
    from api.routes.metrics import (
        record_pii_detection, 
        record_pii_detection_error, 
        record_document_processing,
        record_document_processing_error
    )
    METRICS_AVAILABLE = True
except Exception:
    METRICS_AVAILABLE = False

HERE = os.path.dirname(os.path.abspath(__file__))
REPO_ROOT = os.path.dirname(HERE)
if REPO_ROOT not in sys.path:
    sys.path.insert(0, REPO_ROOT)

try:
    from transformers import pipeline as hf_pipeline
    HF_AVAILABLE = True
except Exception as exc:
    HF_AVAILABLE = False
    HF_IMPORT_ERROR = exc


def hf_get_entities(text: str, hf_model: str):
    ner = hf_pipeline("ner", model=hf_model, grouped_entities=True)
    return ner(text)


def anonymize_with_hf(text: str, hf_model: str):
    if not HF_AVAILABLE:
        raise RuntimeError(f"transformers is required for HF-only mode: {HF_IMPORT_ERROR}")

    ents = hf_get_entities(text, hf_model)
    mapping: Dict[str, str] = {}
    anonymized = text
    ents_sorted = sorted(ents, key=lambda e: e.get('start', 0), reverse=True)
    counter = {}
    for e in ents_sorted:
        raw_label = e.get('entity_group') or e.get('entity') or 'MISC'
        lab = raw_label.upper()
        if lab.startswith('PER') or lab == 'PERSON':
            label = 'PERSON'
        elif lab.startswith('LOC') or lab == 'LOCATION':
            label = 'LOCATION'
        elif lab.startswith('ORG'):
            label = 'ORG'
        else:
            label = 'MISC'

        counter[label] = counter.get(label, 0) + 1
        token = f"[{label}_{counter[label]}]"
        start = e.get('start')
        end = e.get('end')
        if start is None or end is None:
            continue
        orig = anonymized[start:end]
        mapping[token] = orig
        anonymized = anonymized[:start] + token + anonymized[end:]
    return anonymized, mapping


# def _regex_patterns() -> Dict[str, str]:
#     return {
#         'CARD': r"\b(?:\d[ -]*?){15,19}\b",
#         'IBAN': r"\b[A-Z]{2}\s?\d{2}(?:\s?[A-Z0-9]{4}){3,7}\s?[A-Z0-9]{1,4}\b",
#         'EMAIL': r"\b[A-Za-z0-9._%+-]+@[A-Za-z0-9.-]+\.[A-Za-z]{2,}\b",
#         'PHONE': r"\+?\d[\d\s\-()]{6,}\d",
#         'DNI': r"\b\d{8}[A-Z]\b",
#     }
# # ...existing code...
# def _regex_patterns() -> Dict[str, str]:
#     return {
#         'CARD': r"\b(?:\d[ -]*?){15,19}\b",
#         'IBAN': r"\b[A-Z]{2}\s?\d{2}(?:\s?[A-Z0-9]{4}){3,7}\s?[A-Z0-9]{1,4}\b",
#         'EMAIL': r"\b[A-Za-z0-9._%+-]+@[A-Za-z0-9.-]+\.[A-Za-z]{2,}\b",
#         'PHONE': r"\+?\d[\d\s\-()]{6,}\d",
#         'DNI': r"\b\d{8}[A-Z]\b",
#         'DATE': r"\b\d{1,2}[/-]\d{1,2}[/-]\d{2,4}\b|\b\d{1,2} de [a-zA-Z]+ de \d{4}\b",
#         'HOUR': r"\b\d{1,2}:\d{2}(?:\s?[APMapm]{2})?\b",
#         'URL': r"https?://[^\s]+",
#         # Opcional: nombres capitalizados (puede dar falsos positivos)
#         'NAME': r"\b([A-ZÁÉÍÓÚÑ][a-záéíóúñ]+(?:\s+[A-ZÁÉÍÓÚÑ][a-záéíóúñ]+)+)\b",
#     }
# # ...existing code...
# ...existing code...
import re

def _regex_patterns() -> Dict[str, str]:
    return {
<<<<<<< HEAD
        # ORDEN CRÍTICO: Patrones específicos PRIMERO, genéricos DESPUÉS
        'DNI': r"\b(?:\d{8}[A-Za-z]|[XYZ]\d{7}[A-Za-z])\b",  # ✅ PRIMERO: DNIs y NIEs españoles (mayús/minús)
        'PASSPORT': r"\b(?:[A-Z]{3}\d{6}|[A-Z]\d{8}|\d{2}[A-Z]{2}\d{5})\b",  # ✅ SEGUNDO: Pasaportes (específico)
        'NSS': r"\b\d{2}\s?\d{4}\s?\d{4}\s?\d{1,2}\b",  # ✅ TERCERO: NSS español (específico)
        'IBAN': r"\b[A-Z]{2}\s?\d{2}(?:\s?[A-Z0-9]{4}){3,7}\s?[A-Z0-9]{1,4}\b",  # ✅ CUARTO: IBANs
        'EMAIL': r"\b[A-Za-z0-9._%+-]+@[A-Za-z0-9.-]+\.[A-Za-z]{2,}\b",  # ✅ QUINTO: Emails (muy específico)
        'CARD': r"\b(?:\d[ -]*?){15,19}\b",  # ✅ SEXTO: Tarjetas (15-19 dígitos, evita conflicto con DNI)
        'PHONE': r"\+?\d[\d\s\-()]{6,}\d",  # ❌ ÚLTIMO: Teléfonos (más genérico, puede capturar DNIs)
=======
        'CARD': r"\b(?:\d[ -]*?){15,19}\b",
        'IBAN': r"\b[A-Z]{2}\s?\d{2}(?:\s?[A-Z0-9]{4}){3,7}\s?[A-Z0-9]{1,4}\b",
        'EMAIL': r"\b[A-Za-z0-9._%+-]+@[A-Za-z0-9.-]+\.[A-Za-z]{2,}\b",
        'PHONE': r"\+?\d[\d\s\-()]{6,}\d",
        'DNI': r"\b\d{8}[A-Z]\b",
        'EMPRESA': r"\b[A-Z][a-zA-Z0-9&.\s]{2,}S\.A\.|\b[A-Z][a-zA-Z0-9&.\s]{2,}S\.L\.",
        'DATE': r"\b\d{1,2}[/-]\d{1,2}[/-]\d{2,4}\b|\b\d{1,2} de [a-zA-Z]+ de \d{4}\b",
        'HOUR': r"\b\d{1,2}:\d{2}(?:\s?[APMapm]{2})?\b",
        'URL': r"https?://[^\s]+",
        # Opcional: nombres capitalizados (puede dar falsos positivos)
        'NAME': r"\b([A-ZÁÉÍÓÚÑ][a-záéíóúñ]+(?:\s+[A-ZÁÉÍÓÚÑ][a-záéíóúñ]+)+)\b",
>>>>>>> ae131728
    }

def generate_token(entity_type, idx):
    return f"__{entity_type.upper()}_{idx}__"

def anonymize_text(text):
    patterns = _regex_patterns()
    mapping = {}
    idx_counters = {k: 1 for k in patterns.keys()}
    for entity_type, pattern in patterns.items():
        def repl(match):
            token = generate_token(entity_type, idx_counters[entity_type])
            mapping[token] = match.group()
            idx_counters[entity_type] += 1
            return token
        text = re.sub(pattern, repl, text)
    return text, mapping

# Ejemplo de uso dentro de run_pipeline:
def run_pipeline(model, text, use_regex=True, pseudonymize=False, save_mapping=True):
    mapping = {}
    if use_regex:
        text, mapping = anonymize_text(text)
    # ...lógica existente para modelo, si aplica...
    return text, mapping
# ...existing code...


def pseudonymize_value(value: str, key: str) -> str:
    if not key:
        raise RuntimeError('PSEUDO_KEY is required for pseudonymization')
    digest = hmac.new(key.encode('utf-8'), value.encode('utf-8'), hashlib.sha256).hexdigest()
    return digest[:12]


def apply_regex_masking(text: str, use_pseudo: bool = False, pseudo_key: str = None) -> Tuple[str, Dict[str, str]]:
    patterns = _regex_patterns()
    mapping: Dict[str, str] = {}
    masked = text
    counters: Dict[str, int] = {}

    for label, pat in patterns.items():
        matches = list(re.finditer(pat, masked))
        for m in reversed(matches):
            start, end = m.start(), m.end()
            orig = masked[start:end]
            counters[label] = counters.get(label, 0) + 1
            if use_pseudo:
                if '@' in orig:
                    prefix = re.sub(r"\W+", '_', orig.split('@', 1)[0])[:20]
                else:
                    prefix = label.lower()
                digest = pseudonymize_value(orig, pseudo_key)
                pseudo_val = f"{prefix}_{digest[:8]}"
                token = pseudo_val
            else:
                token = f"[{label}_{counters[label]}]"

            mapping[token] = orig
            masked = masked[:start] + token + masked[end:]
    return masked, mapping


def _is_valid_email(val: str) -> bool:
    return bool(re.match(r"^[A-Za-z0-9._%+-]+@[A-Za-z0-9.-]+\.[A-Za-z]{2,}$", val))


def _is_valid_phone(val: str) -> bool:
    if re.match(r"^\d{2}[-/]\d{2}[-/]\d{4}$", val) or re.match(r"^\d{4}[-/]\d{2}[-/]\d{2}$", val):
        return False
    if PHONENUMBERS_AVAILABLE:
        try:
            num = phonenumbers.parse(val, "ES")
            return phonenumbers.is_valid_number(num)
        except Exception:
            try:
                num = phonenumbers.parse(val, None)
                return phonenumbers.is_valid_number(num)
            except Exception:
                return False
    digits = re.sub(r"\D", '', val)
    return 7 <= len(digits) <= 15


def _luhn_check(number: str) -> bool:
    s = re.sub(r"\D", '', number)
    if not s or not s.isdigit():
        return False
    total = 0
    reverse = s[::-1]
    for i, ch in enumerate(reverse):
        d = int(ch)
        if i % 2 == 1:
            d = d * 2
            if d > 9:
                d -= 9
        total += d
    return total % 10 == 0


def _is_valid_iban(val: str) -> bool:
    s = re.sub(r"\s+", '', val).upper()
    if len(s) < 5 or not re.match(r"^[A-Z0-9]+$", s):
        return False
    if not re.match(r"^[A-Z]{2}\d{2}[A-Z0-9]{1,}$", s):
        return False
    rearr = s[4:] + s[:4]
    converted = ''.join(str(ord(c) - 55) if c.isalpha() else c for c in rearr)
    remainder = 0
    for i in range(0, len(converted), 9):
        chunk = str(remainder) + converted[i:i+9]
        remainder = int(chunk) % 97
    return remainder == 1


<<<<<<< HEAD
def _is_valid_nss(val: str) -> bool:
    """Valida formato de Número de Seguridad Social español"""
    # Eliminar espacios y guiones
    clean = re.sub(r'[\s\-]', '', val)
    
    # Debe tener 11 o 12 dígitos (según formato español)
    if not re.match(r'^\d{11,12}$', clean):
        return False
    
    # Validaciones básicas del NSS español:
    # - Los primeros 2 dígitos: código de provincia (01-99)
    # - No puede empezar por 00
    provincia = clean[:2]
    if provincia == '00' or int(provincia) > 99:
        return False
    
    # Validación adicional: no puede ser todo ceros o todo iguales
    if clean == '0' * len(clean) or len(set(clean)) == 1:
        return False
    
    return True


def _is_valid_passport(val: str) -> bool:
    """Valida formatos de pasaporte españoles e internacionales"""
    val = val.strip()
    
    # Solo aceptar mayúsculas
    if not val.isupper():
        return False
    
    # Pasaporte español: 3 letras + 6 dígitos (ABC123456)
    if re.match(r"^[A-Z]{3}\d{6}$", val):
        return True
    
    # Pasaporte con 1 letra + 8 dígitos (A12345678)
    if re.match(r"^[A-Z]\d{8}$", val):
        return True
    
    # Pasaporte formato mixto: 2 dígitos + 2 letras + 5 dígitos (12AB34567)
    if re.match(r"^\d{2}[A-Z]{2}\d{5}$", val):
        return True
    
    return False


def _is_valid_dni(val: str) -> bool:
    """Valida DNI y NIE españoles usando algoritmo de letra de control"""
    val = val.upper().strip()
    
    # Validar formato DNI (8 dígitos + letra)
    if re.match(r"^\d{8}[A-Z]$", val):
        letters = "TRWAGMYFPDXBNJZSQVHLCKE"
        number = int(val[:8])
        expected_letter = letters[number % 23]
        return val[8] == expected_letter
    
    # Validar formato NIE ([XYZ] + 7 dígitos + letra)
    elif re.match(r"^[XYZ]\d{7}[A-Z]$", val):
        letters = "TRWAGMYFPDXBNJZSQVHLCKE"
        
        # Convertir primera letra a número según algoritmo NIE
        first_char = val[0]
        if first_char == 'X':
            number_str = '0' + val[1:8]
        elif first_char == 'Y':
            number_str = '1' + val[1:8]
        elif first_char == 'Z':
            number_str = '2' + val[1:8]
        else:
            return False
            
        number = int(number_str)
        expected_letter = letters[number % 23]
        return val[8] == expected_letter
    
    return False
=======
def _is_valid_dni(val: str) -> bool:
    if not re.match(r"^\d{8}[A-Z]$", val):
        return False
    
    letters = "TRWAGMYFPDXBNJZSQVHLCKE"
    number = int(val[:8])
    expected_letter = letters[number % 23]
    return val[8] == expected_letter
>>>>>>> ae131728


def _is_valid_dob(val: str) -> bool:
    date_patterns = [
        (r'^\d{2}[-/]\d{2}[-/]\d{4}$', ['%d/%m/%Y', '%d-%m-%Y']),
        (r'^\d{4}[-/]\d{2}[-/]\d{2}$', ['%Y-%m-%d', '%Y/%m/%d']),
        (r'^\d{8}$', ['%Y%m%d', '%d%m%Y'])
    ]
    
    for pattern, formats in date_patterns:
        if re.match(pattern, val):
            for fmt in formats:
                try:
                    parsed_date = datetime.strptime(val.replace('/', '-') if '/' in val else val, fmt.replace('/', '-'))
                    
                    if parsed_date.year < 1920 or parsed_date.year > 2010:
                        return False
                    
                    current_year = datetime.now().year
                    if parsed_date.year > current_year:
                        return False
                    
                    return True
                except ValueError:
                    continue
    
    return False


def validate_mapping(mapping: Dict[str, str]) -> Tuple[Dict[str, str], Dict[str, str]]:
    valid = {}
    suspects = {}
    for tok, orig in mapping.items():
        lower = tok.lower()
        try:
            if lower.startswith('phone_') or lower.startswith('[phone') or lower.startswith('phone') or lower.startswith('[tel'):
                is_date = False
                if DATEUTIL_AVAILABLE:
                    try:
                        d = date_parser.parse(orig, fuzzy=False)
                        if 1900 <= d.year <= 2025:
                            is_date = True
                    except Exception:
                        is_date = False
                else:
                    if re.match(r"^\d{2}[-/]\d{2}[-/]\d{4}$", orig) or re.match(r"^\d{4}[-/]\d{2}[-/]\d{2}$", orig):
                        is_date = True

                if is_date:
                    suspects[tok] = orig
                else:
                    if _is_valid_phone(orig):
                        valid[tok] = orig
                    else:
                        suspects[tok] = orig
            elif lower.startswith('card_') or lower.startswith('[card'):
                if _luhn_check(orig):
                    valid[tok] = orig
                else:
                    suspects[tok] = orig
            elif lower.startswith('iban_') or lower.startswith('[iban') or lower.startswith('iban'):
                if _is_valid_iban(orig):
                    valid[tok] = orig
                else:
                    suspects[tok] = orig
            elif lower.startswith('dni_') or lower.startswith('[dni') or lower.startswith('dni'):
                if _is_valid_dni(orig):
                    valid[tok] = orig
                else:
                    suspects[tok] = orig
<<<<<<< HEAD
            elif lower.startswith('passport_') or lower.startswith('[passport') or lower.startswith('passport'):
                if _is_valid_passport(orig):
                    valid[tok] = orig
                else:
                    suspects[tok] = orig
            elif lower.startswith('nss_') or lower.startswith('[nss') or lower.startswith('nss'):
                if _is_valid_nss(orig):
=======
            elif lower.startswith('dob_') or lower.startswith('[dob') or lower.startswith('dob'):
                if _is_valid_dob(orig):
>>>>>>> ae131728
                    valid[tok] = orig
                else:
                    suspects[tok] = orig
            else:
                if '@' in orig:
                    if _is_valid_email(orig):
                        valid[tok] = orig
                    else:
                        suspects[tok] = orig
                else:
                    valid[tok] = orig
        except Exception:
            suspects[tok] = orig
    return valid, suspects


def _parse_key_values(text: str) -> Dict[str, str]:
    res: Dict[str, str] = {}
    for line in text.splitlines():
        if ':' in line:
            key, val = line.split(':', 1)
            key = key.strip()
            val = val.strip()
            if key and val:
                res[key] = val
    return res


def print_report(anonymized: str, mapping: Dict[str, str], original_text: str):
    print('\nInforme de anonimización:')
    if not mapping:
        print('  No se detectaron entidades por el modelo.')
        return
    kv = _parse_key_values(original_text)

    print('  Se han sustituido con éxito los siguientes elementos:')
    for token, original in mapping.items():
        if token.startswith('[') and ']' in token:
            typ = token.strip('[]').split('_')[0]
        else:
            if '_' in token:
                typ = token.split('_', 1)[0].upper()
            else:
                typ = 'MISC'
        matched_field = None
        for k, v in kv.items():
            if v == original or original in v or v in original:
                matched_field = k
                break
        if matched_field:
            print(f"   - {matched_field}: reemplazado por {token} (valor original: '{original}', tipo detectado: {typ})")
        else:
            print(f"   - Valor: reemplazado por {token} (valor original: '{original}', tipo detectado: {typ})")

    print('\n  Texto anonimizado (extracto):')
    excerpt = anonymized if len(anonymized) <= 500 else anonymized[:500] + '...'
    print(excerpt)


def preprocess_titlecase_name(text: str) -> str:
    import re

    def _titlecase_match(m: re.Match) -> str:
        prefix = m.group(1)
        name = m.group(2).strip()
        return f"{prefix}{name.title()}"

    text = re.sub(r"(?i)(Nombre y apellidos:\s*)(.+)", _titlecase_match, text)
    return text


def anonymize_with_local(text: str):
    raise RuntimeError("Local anonymizer is disabled in HF-only mode")


def anonymize_combined(text: str, hf_model: str):
    ents = hf_get_entities(text, hf_model)
    hf_mapping: Dict[str, str] = {}
    text_with_hf = text
    ents_sorted = sorted(ents, key=lambda e: e.get('start', 0), reverse=True)
    counter = {}
    for e in ents_sorted:
        label = e.get('entity_group') or e.get('entity') or 'MISC'
        counter[label] = counter.get(label, 0) + 1
        token = f"[{label.upper()}_{counter[label]}]"
        start = e.get('start')
        end = e.get('end')
        if start is None or end is None:
            continue
        orig = text_with_hf[start:end]
        hf_mapping[token] = orig
        text_with_hf = text_with_hf[:start] + token + text_with_hf[end:]

    local_anonymized, local_map = anonymize_with_local(text_with_hf)

    merged = {}
    merged.update(hf_mapping)
    for k, v in local_map.items():
        if k in merged:
            newk = k + "_L"
            merged[newk] = v
        else:
            merged[k] = v

    return local_anonymized, merged


def _normalize_hf_label(raw: str) -> str:
    lab = (raw or '').upper()
    if lab.startswith('PER') or lab == 'PERSON':
        return 'PERSON'
    if lab.startswith('LOC') or lab == 'LOCATION':
        return 'LOCATION'
    if lab.startswith('ORG'):
        return 'ORG'
    return 'MISC'


def collect_hf_matches(text: str, hf_model: str):
    if not HF_AVAILABLE:
        return []
    ents = hf_get_entities(text, hf_model)
    matches = []
    for e in ents:
        start = e.get('start')
        end = e.get('end')
        if start is None or end is None:
            continue
        
        orig_text = text[start:end]
        
        if len(orig_text.strip()) < 3:
            continue
        
        if orig_text.strip() in ['+', '-', '_', '.', ',', ';', ':', '!', '?']:
            continue
        
        if '@' in text[max(0, start-10):min(len(text), end+10)]:
            continue
        
        score = e.get('score', 0)
        if score < 0.8:
            continue
        
        label = _normalize_hf_label(e.get('entity_group') or e.get('entity'))
        matches.append({'start': start, 'end': end, 'label': label, 'orig': orig_text, 'source': 'hf'})
    return matches


def collect_regex_matches(text: str):
    patterns = _regex_patterns()
    matches = []
    for label, pat in patterns.items():
        for m in re.finditer(pat, text):
            orig = text[m.start():m.end()]
            
            if len(orig.strip()) < 2:
                continue
            
            if orig.strip() in ['+', '-', '_', '.', ',', ';', ':', '!', '?', '@']:
                continue
            
            if label == 'EMAIL':
                if not '@' in orig or '.' not in orig.split('@')[-1]:
                    continue
            
            if label == 'PHONE':
                digits = re.sub(r'[^\d]', '', orig)
                if len(digits) < 7:
                    continue
            
            matches.append({'start': m.start(), 'end': m.end(), 'label': label, 'orig': orig, 'source': 'regex'})
    return matches


def resolve_matches(hf_matches, regex_matches):
    REGEX_ALWAYS = {'EMAIL', 'PHONE', 'CARD', 'IBAN', 'DNI', 'PASSPORT', 'NSS', 'IP', 'BIOMETRIC', 'CREDENTIALS', 'COMBO'}
    SYNERGY = {'ID', 'DOB'}

    filtered_hf = []
    for h in hf_matches:
        orig = h.get('orig', '')
        if len(orig.strip()) < 2 or orig.strip() in ['+', '-', '_', '.', ',', ';', ':', '!', '?']:
            continue
        filtered_hf.append(h)
    
    filtered_regex = []
    for r in regex_matches:
        orig = r.get('orig', '')
        if len(orig.strip()) < 2 or orig.strip() in ['+', '-', '_', '.', ',', ';', ':', '!', '?']:
            continue
        filtered_regex.append(r)

    # Resolver conflictos NSS vs PHONE: NSS tiene prioridad
    nss_matches = [r for r in filtered_regex if r['label'] == 'NSS']
    phone_matches = [r for r in filtered_regex if r['label'] == 'PHONE']
    other_matches = [r for r in filtered_regex if r['label'] not in ['NSS', 'PHONE']]
    
    # Filtrar PHONE que se solapen con NSS
    def overlaps_text(a, b):
        return not (a['end'] <= b['start'] or a['start'] >= b['end'])
    
    filtered_phone = []
    for phone in phone_matches:
        is_overlapped_by_nss = any(overlaps_text(phone, nss) for nss in nss_matches)
        if not is_overlapped_by_nss:
            filtered_phone.append(phone)
    
    # Reconstruir la lista filtrada
    filtered_regex = other_matches + nss_matches + filtered_phone

    hf_intervals = []
    for h in filtered_hf:
        hf_intervals.append((h['start'], h['end'], h))

    def overlaps_with_hf(r):
        for s, e, h in hf_intervals:
            if not (r['end'] <= s or r['start'] >= e):
                return h
        return None

    chosen = []
    for h in filtered_hf:
        chosen.append(h)

    for r in filtered_regex:
        rlab = r['label'].upper()
        r['label'] = rlab
        h = overlaps_with_hf(r)
        if rlab in REGEX_ALWAYS:
            chosen.append(r)
            continue
        if h is None:
            chosen.append(r)
            continue
        if rlab in SYNERGY and h.get('label') == 'MISC':
            chosen.append(r)
            continue

    hf_only = [c for c in chosen if c.get('source') == 'hf']
    regex_only = [c for c in chosen if c.get('source') == 'regex']

    regex_only_sorted = sorted(regex_only, key=lambda r: (r['end'] - r['start']), reverse=True)
    kept_regex = []
    def overlaps(a, b):
        return not (a['end'] <= b['start'] or a['start'] >= b['end'])

    for r in regex_only_sorted:
        if any(overlaps(r, k) for k in kept_regex):
            continue
        h = overlaps_with_hf(r)
        # Si está en REGEX_ALWAYS, siempre mantenerlo independientemente del overlap
        if r['label'] in REGEX_ALWAYS:
            kept_regex.append(r)
            continue
        # Solo eliminar si hace overlap con HF y no está en casos especiales
        if h is not None and not (r['label'] in SYNERGY and h.get('label') == 'MISC'):
            continue
        kept_regex.append(r)

    final = hf_only + kept_regex
    chosen_sorted = sorted(final, key=lambda x: x['start'], reverse=True)
    return chosen_sorted


def _is_likely_dob(text: str) -> bool:
    if not text or len(text) < 6:
        return False
    
    digits = re.sub(r'[^\d]', '', text)
    if len(digits) < 6 or len(digits) > 8:
        return False
    
    date_patterns = [
        r'^\d{2}[-/]\d{2}[-/]\d{4}$',
        r'^\d{4}[-/]\d{2}[-/]\d{2}$',
        r'^\d{8}$'
    ]
    
    matches_pattern = any(re.match(pattern, text.strip()) for pattern in date_patterns)
    if not matches_pattern:
        return False
    
    if DATEUTIL_AVAILABLE:
        try:
            parsed = date_parser.parse(text, fuzzy=False)
            if 1920 <= parsed.year <= 2010:
                return True
        except Exception:
            pass
    
    for year_candidate in [text[:4], text[-4:], text[2:6], text[4:8]]:
        if year_candidate.isdigit():
            year = int(year_candidate)
            if 1920 <= year <= 2010:
                return True
    
    return False


def apply_replacements_from_matches(original_text: str, matches: List[Dict], use_pseudo: bool = False, pseudo_key: str = None, use_realistic_fake: bool = False):
    anonymized = original_text
    mapping: Dict[str, str] = {}
    counters = {}
    
    if use_realistic_fake and SYNTHETIC_GENERATOR_AVAILABLE:
        generator = EnhancedSyntheticDataGenerator()
    else:
        generator = None
    
    for m in matches:
        start, end = m['start'], m['end']
        label = m['label']
        src = m.get('source', 'regex')
        orig = original_text[start:end]
        
        if len(orig.strip()) < 2:
            continue
        
        if orig.strip() in ['+', '-', '_', '.', ',', ';', ':', '!', '?', '(', ')', '[', ']', '{', '}']:
            continue
        
        if src == 'hf' and len(orig.strip()) < 3:
            continue
        
        if orig.strip().isdigit() and len(orig.strip()) < 4:
            continue
        
        is_date_like = _is_likely_dob(orig)
        
        if label.upper() in ('PHONE', 'PHONE_R', 'PHONE_HF') and is_date_like:
            label = 'DOB'
        elif label.upper() == 'MISC' and is_date_like:
            label = 'DOB'
        
        keylabel = label
        if src == 'hf':
            ns = 'HF'
        else:
            ns = 'R'
        counters[keylabel + ns] = counters.get(keylabel + ns, 0) + 1
        
        if use_realistic_fake and generator:
            token = generator.generate_synthetic_replacement(keylabel, orig)
        elif use_pseudo and src == 'regex':
            digest = pseudonymize_value(orig, pseudo_key) if pseudo_key else hashlib.sha256(orig.encode()).hexdigest()[:12]
            if '@' in orig:
                prefix = re.sub(r"\W+", '_', orig.split('@', 1)[0])[:20]
            else:
                prefix = keylabel.lower()
            token = f"{prefix}_{digest[:8]}"
        else:
            token = f"[{keylabel}_{counters[keylabel + ns]}]"
            
        mapping[token] = orig
        anonymized = anonymized[:start] + token + anonymized[end:]
    return anonymized, mapping


def run_pipeline(model: str, text: str, use_regex: bool = False, pseudonymize: bool = False, save_mapping: bool = True, use_realistic_fake: bool = False):
    start_time = time.time()
    
    model_map = {
        'es': 'mrm8488/bert-spanish-cased-finetuned-ner',
        'en': 'dslim/bert-base-NER',
    }
    hf_model = model_map.get(model, model)

    regex_first = False
    if isinstance(text, dict):
        pass

    regex_first_env = os.environ.get('REGEX_FIRST')
    if regex_first_env and regex_first_env.lower() in ('1', 'true', 'yes'):
        regex_first = True

    backend = f"hf:{hf_model}"
    merged_mapping: Dict[str, str] = {}

    try:
        if regex_first:
            text_for_hf = text
            regex_matches = collect_regex_matches(text) if use_regex else []
            if HF_AVAILABLE:
                try:
                    hf_matches = collect_hf_matches(text_for_hf, hf_model)
                except Exception as e:
                    if METRICS_AVAILABLE:
                        record_pii_detection_error("hf_processing_error")
                    hf_matches = []
            else:
                hf_matches = []
            chosen = resolve_matches(hf_matches, regex_matches)
            pseudo_key = os.environ.get('PSEUDO_KEY') if pseudonymize else None
            anonymized, new_map = apply_replacements_from_matches(text, chosen, use_pseudo=pseudonymize, pseudo_key=pseudo_key, use_realistic_fake=use_realistic_fake)
            merged_mapping.update(new_map)

        else:
            if HF_AVAILABLE:
                try:
                    hf_matches = collect_hf_matches(text, hf_model)
                except Exception as e:
                    if METRICS_AVAILABLE:
                        record_pii_detection_error("hf_processing_error")
                    hf_matches = []
            else:
                hf_matches = []

            regex_matches = collect_regex_matches(text) if use_regex else []
            chosen = resolve_matches(hf_matches, regex_matches)
            pseudo_key = os.environ.get('PSEUDO_KEY') if pseudonymize else None
            anonymized, new_map = apply_replacements_from_matches(text, chosen, use_pseudo=pseudonymize, pseudo_key=pseudo_key, use_realistic_fake=use_realistic_fake)
            merged_mapping.update(new_map)
            if use_regex:
                backend += "+regex"
                if pseudonymize:
                    backend += "+pseudo"

        # Record metrics for each detected PII type
        if METRICS_AVAILABLE:
            duration = time.time() - start_time
            
            # Count detections by type
            pii_counts = {}
            for token in merged_mapping.keys():
                if token.startswith('[') and ']' in token:
                    pii_type = token.split('_')[0].strip('[]')
                elif '_' in token:
                    pii_type = token.split('_')[0].upper()
                else:
                    pii_type = 'MISC'
                
                pii_counts[pii_type] = pii_counts.get(pii_type, 0) + 1
            
            # Record metrics for each type
            for pii_type, count in pii_counts.items():
                for _ in range(count):
                    record_pii_detection(pii_type, duration / len(merged_mapping) if merged_mapping else duration)
            
            # Record document processing if we found any PII
            if merged_mapping:
                record_document_processing("pii_document")

        try:
            print_report(anonymized, merged_mapping, text)
        except Exception:
            pass

        out = {"anonymized": anonymized, "mapping": merged_mapping, "backend": backend}

        if save_mapping:
            try:
                valid_map, suspects = validate_mapping(merged_mapping)
                out_valid = {"anonymized": anonymized, "mapping": valid_map, "backend": backend}
                map_dir = os.path.join(HERE, '..', 'map')
                os.makedirs(map_dir, exist_ok=True)
                mpath = os.path.join(map_dir, 'anonymized_map.json')
                with open(mpath, 'w', encoding='utf-8') as mf:
                    json.dump(out_valid, mf, ensure_ascii=False, indent=2)
                print(f"Valid mapping saved to {mpath}")
                if suspects:
                    suspects_path = os.path.join(map_dir, 'anonymized_map_suspects.json')
                    with open(suspects_path, 'w', encoding='utf-8') as sf:
                        json.dump({"suspects": suspects}, sf, ensure_ascii=False, indent=2)
                    print(f"Suspect mapping entries saved to {suspects_path} (manual review required)")
            except Exception as exc:
                if METRICS_AVAILABLE:
                    record_document_processing_error("mapping_save_error")
                print(f"Warning: failed to save mapping file: {exc}")

        return out
        
    except Exception as e:
        if METRICS_AVAILABLE:
            record_pii_detection_error("pipeline_error")
            record_document_processing_error("pipeline_failure")
        raise e


def cli(argv: List[str]):
    import argparse

    p = argparse.ArgumentParser(description="Anon pipeline using HF NER (HF-only mode)")
    p.add_argument("--model", choices=["es", "en"], default="es", help="Language model to use (es/en)")
    p.add_argument("--text", help="Text to anonymize (wrap in quotes)")
    p.add_argument("--interactive", action="store_true", help="Prompt interactively for standard PII fields")
    p.add_argument("--input-file", help="Path to a text file to anonymize (reads whole file)")
    p.add_argument("--use-regex", action="store_true", help="Also run regex-based masking for emails/phones/cards/IBAN")
    p.add_argument("--pseudonymize", action="store_true", help="When used with --use-regex, replace values with deterministic pseudonyms (requires PSEUDO_KEY env var)")
    p.add_argument("--regex-first", action="store_true", help="Run regex masking/pseudonymization before HF NER (default is HF then regex)")
    p.add_argument("--no-save-mapping", action="store_true", help="Do not save mapping to anonymized_map.json (mapping is printed to stdout by default)")
    args = p.parse_args(argv)

    if args.interactive:
        fields = [
            ("Nombre y apellidos", "Name"),
            ("Número de identificación (DNI/pasaporte/SSN/NIE)", "ID"),
            ("Dirección de correo electrónico personal", "Email"),
            ("Número de teléfono", "Phone"),
            ("Dirección física completa", "Address"),
            ("Fecha de nacimiento", "DOB"),
            ("Número de tarjeta de crédito o débito", "Card"),
            ("Número de cuenta bancaria", "Bank"),
            ("Credenciales de acceso (usuario y contraseña)", "Credentials"),
            ("Dirección IP", "IP"),
            ("Datos de geolocalización", "Geo"),
            ("Imágenes/huellas/datos biométricos", "Biometric"),
            ("Combinación identificativa (ej: fecha + código postal)", "Combo"),
        ]
        print("Introduce los datos solicitados (puedes dejar en blanco si no aplica). Pulsa Enter para enviar cada campo.")
        values = {}
        hints = {
            'Name': "Ejemplo: 'Maximiliano Scarlato' — usar mayúscula inicial en nombre y apellido",
            'ID': "Ejemplo: 'Z10776543X' — sin espacios, en mayúsculas",
            'Email': "Ejemplo: 'maxi@gmail.com' — formato local@dominio",
            'Phone': "Ejemplo: '+34 642541238' o '642541238' — incluye prefijo país para mejor detección",
            'Address': "Ejemplo: 'Calle Falsa 123, Madrid'",
            'DOB': "Ejemplo: '1983-03-07' o '07/03/1983' — formato ISO recomendable",
            'Card': "Ejemplo: '4111111111111111' — 16 dígitos sin espacios si es posible",
            'Bank': "Ejemplo: 'ES9121000418450200051332' — IBAN completo (sin espacios)",
            'Credentials': "Ejemplo: 'usuario:juan, contraseña:P@ssw0rd' — o deja solo 'usuario' si no quieres la contraseña",
            'IP': "Ejemplo: '192.168.1.100'",
            'Geo': "Ejemplo: '40.4168,-3.7038' o 'Latitud 40.4168, Longitud -3.7038'",
            'Biometric': "No pongas imágenes reales; ejemplo: 'huella: fingerprint-001' o un id simbólico",
            'Combo': "Ejemplo: '07-03-1983 + 28860' (fecha + código postal)",
        }

        for label, key in fields:
            hint = hints.get(key, '')
            prompt = f"{label} ({hint}): " if hint else f"{label}: "
            while True:
                try:
                    val = input(prompt)
                except EOFError:
                    val = ''
                if not val or not val.strip():
                    v = ''
                    break
                v = val.strip()
                if key == 'Name':
                    v = v.title()
                if key == 'ID':
                    v = v.replace(' ', '').upper()
                if key == 'Phone':
                    v = v.replace(' ', '')
                    if not v.startswith('+') and len(v) == 9 and v.isdigit():
                        v = '+34' + v
                if key == 'Email':
                    v = v.lower()
                if key in ('Card', 'Bank'):
                    v = v.replace(' ', '')

                valid = True
                err = ''
                if key == 'Email':
                    if not re.match(r"^[A-Za-z0-9._%+-]+@[A-Za-z0-9.-]+\.[A-Za-z]{2,}$", v):
                        valid = False
                        err = 'Formato de email inválido. Debe ser local@dominio.ext'
                elif key == 'Phone':
                    digits = re.sub(r"\D", '', v)
                    if len(digits) < 7 or len(digits) > 15:
                        valid = False
                        err = 'Número de teléfono inválido (longitud incorrecta)'
                elif key == 'Card':
                    if not re.match(r"^(?:\d{13,19})$", re.sub(r"\D", '', v)):
                        valid = False
                        err = 'Número de tarjeta inválido (debe tener entre 13 y 19 dígitos)'
                elif key == 'Bank':
                    if not re.match(r"^[A-Z]{2}\d{2}[A-Z0-9]{4,30}$", v.upper()):
                        valid = False
                        err = 'IBAN inválido. Formato esperado: ES.. sin espacios'
                elif key == 'DOB':
                    ok = False
                    for fmt in ("%Y-%m-%d", "%d/%m/%Y", "%d-%m-%Y"):
                        try:
                            _ = datetime.strptime(v, fmt)
                            ok = True
                            break
                        except Exception:
                            pass
                    if not ok:
                        valid = False
                        err = 'Fecha inválida. Usa YYYY-MM-DD o DD/MM/YYYY'

                if valid:
                    break
                else:
                    print(f"Entrada no válida: {err}. Introduce un valor correcto o deja en blanco para omitir.")

            if v:
                values[key] = v

        text = "\n".join(f"{k}: {v}" for k, v in values.items())
        if not text:
            print("No se introdujo ningún dato. Saliendo.")
            return
        if args.regex_first:
            os.environ['REGEX_FIRST'] = '1'
        run_pipeline(args.model, text, use_regex=args.use_regex, pseudonymize=args.pseudonymize, save_mapping=not args.no_save_mapping)
        return

    if args.input_file:
        with open(args.input_file, 'r', encoding='utf-8') as f:
            text = f.read()
        run_pipeline(args.model, text, use_regex=args.use_regex, pseudonymize=args.pseudonymize, save_mapping=not args.no_save_mapping)
        return

    if args.text:
        run_pipeline(args.model, args.text, use_regex=args.use_regex, pseudonymize=args.pseudonymize, save_mapping=not args.no_save_mapping)
        return

    p.print_help()


if __name__ == '__main__':
    import sys
    cli(sys.argv[1:])<|MERGE_RESOLUTION|>--- conflicted
+++ resolved
@@ -125,16 +125,6 @@
 
 def _regex_patterns() -> Dict[str, str]:
     return {
-<<<<<<< HEAD
-        # ORDEN CRÍTICO: Patrones específicos PRIMERO, genéricos DESPUÉS
-        'DNI': r"\b(?:\d{8}[A-Za-z]|[XYZ]\d{7}[A-Za-z])\b",  # ✅ PRIMERO: DNIs y NIEs españoles (mayús/minús)
-        'PASSPORT': r"\b(?:[A-Z]{3}\d{6}|[A-Z]\d{8}|\d{2}[A-Z]{2}\d{5})\b",  # ✅ SEGUNDO: Pasaportes (específico)
-        'NSS': r"\b\d{2}\s?\d{4}\s?\d{4}\s?\d{1,2}\b",  # ✅ TERCERO: NSS español (específico)
-        'IBAN': r"\b[A-Z]{2}\s?\d{2}(?:\s?[A-Z0-9]{4}){3,7}\s?[A-Z0-9]{1,4}\b",  # ✅ CUARTO: IBANs
-        'EMAIL': r"\b[A-Za-z0-9._%+-]+@[A-Za-z0-9.-]+\.[A-Za-z]{2,}\b",  # ✅ QUINTO: Emails (muy específico)
-        'CARD': r"\b(?:\d[ -]*?){15,19}\b",  # ✅ SEXTO: Tarjetas (15-19 dígitos, evita conflicto con DNI)
-        'PHONE': r"\+?\d[\d\s\-()]{6,}\d",  # ❌ ÚLTIMO: Teléfonos (más genérico, puede capturar DNIs)
-=======
         'CARD': r"\b(?:\d[ -]*?){15,19}\b",
         'IBAN': r"\b[A-Z]{2}\s?\d{2}(?:\s?[A-Z0-9]{4}){3,7}\s?[A-Z0-9]{1,4}\b",
         'EMAIL': r"\b[A-Za-z0-9._%+-]+@[A-Za-z0-9.-]+\.[A-Za-z]{2,}\b",
@@ -146,7 +136,6 @@
         'URL': r"https?://[^\s]+",
         # Opcional: nombres capitalizados (puede dar falsos positivos)
         'NAME': r"\b([A-ZÁÉÍÓÚÑ][a-záéíóúñ]+(?:\s+[A-ZÁÉÍÓÚÑ][a-záéíóúñ]+)+)\b",
->>>>>>> ae131728
     }
 
 def generate_token(entity_type, idx):
@@ -262,85 +251,6 @@
     return remainder == 1
 
 
-<<<<<<< HEAD
-def _is_valid_nss(val: str) -> bool:
-    """Valida formato de Número de Seguridad Social español"""
-    # Eliminar espacios y guiones
-    clean = re.sub(r'[\s\-]', '', val)
-    
-    # Debe tener 11 o 12 dígitos (según formato español)
-    if not re.match(r'^\d{11,12}$', clean):
-        return False
-    
-    # Validaciones básicas del NSS español:
-    # - Los primeros 2 dígitos: código de provincia (01-99)
-    # - No puede empezar por 00
-    provincia = clean[:2]
-    if provincia == '00' or int(provincia) > 99:
-        return False
-    
-    # Validación adicional: no puede ser todo ceros o todo iguales
-    if clean == '0' * len(clean) or len(set(clean)) == 1:
-        return False
-    
-    return True
-
-
-def _is_valid_passport(val: str) -> bool:
-    """Valida formatos de pasaporte españoles e internacionales"""
-    val = val.strip()
-    
-    # Solo aceptar mayúsculas
-    if not val.isupper():
-        return False
-    
-    # Pasaporte español: 3 letras + 6 dígitos (ABC123456)
-    if re.match(r"^[A-Z]{3}\d{6}$", val):
-        return True
-    
-    # Pasaporte con 1 letra + 8 dígitos (A12345678)
-    if re.match(r"^[A-Z]\d{8}$", val):
-        return True
-    
-    # Pasaporte formato mixto: 2 dígitos + 2 letras + 5 dígitos (12AB34567)
-    if re.match(r"^\d{2}[A-Z]{2}\d{5}$", val):
-        return True
-    
-    return False
-
-
-def _is_valid_dni(val: str) -> bool:
-    """Valida DNI y NIE españoles usando algoritmo de letra de control"""
-    val = val.upper().strip()
-    
-    # Validar formato DNI (8 dígitos + letra)
-    if re.match(r"^\d{8}[A-Z]$", val):
-        letters = "TRWAGMYFPDXBNJZSQVHLCKE"
-        number = int(val[:8])
-        expected_letter = letters[number % 23]
-        return val[8] == expected_letter
-    
-    # Validar formato NIE ([XYZ] + 7 dígitos + letra)
-    elif re.match(r"^[XYZ]\d{7}[A-Z]$", val):
-        letters = "TRWAGMYFPDXBNJZSQVHLCKE"
-        
-        # Convertir primera letra a número según algoritmo NIE
-        first_char = val[0]
-        if first_char == 'X':
-            number_str = '0' + val[1:8]
-        elif first_char == 'Y':
-            number_str = '1' + val[1:8]
-        elif first_char == 'Z':
-            number_str = '2' + val[1:8]
-        else:
-            return False
-            
-        number = int(number_str)
-        expected_letter = letters[number % 23]
-        return val[8] == expected_letter
-    
-    return False
-=======
 def _is_valid_dni(val: str) -> bool:
     if not re.match(r"^\d{8}[A-Z]$", val):
         return False
@@ -349,7 +259,6 @@
     number = int(val[:8])
     expected_letter = letters[number % 23]
     return val[8] == expected_letter
->>>>>>> ae131728
 
 
 def _is_valid_dob(val: str) -> bool:
@@ -420,18 +329,8 @@
                     valid[tok] = orig
                 else:
                     suspects[tok] = orig
-<<<<<<< HEAD
-            elif lower.startswith('passport_') or lower.startswith('[passport') or lower.startswith('passport'):
-                if _is_valid_passport(orig):
-                    valid[tok] = orig
-                else:
-                    suspects[tok] = orig
-            elif lower.startswith('nss_') or lower.startswith('[nss') or lower.startswith('nss'):
-                if _is_valid_nss(orig):
-=======
             elif lower.startswith('dob_') or lower.startswith('[dob') or lower.startswith('dob'):
                 if _is_valid_dob(orig):
->>>>>>> ae131728
                     valid[tok] = orig
                 else:
                     suspects[tok] = orig
