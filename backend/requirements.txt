<<<<<<< HEAD
# Core dependencies for Shield AI Backend
fastapi==0.104.1
uvicorn[standard]==0.24.0
pydantic==2.5.0
pydantic-settings>=2.0.0
redis>=5.0.0

# PII Detection dependencies
torch>=2.0.0
transformers>=4.35.0
numpy>=1.24.0

# Utility dependencies
python-multipart==0.0.6
python-dotenv==1.0.0
requests>=2.31.0

# Development dependencies
pytest>=7.4.0
pytest-cov>=4.1.0
pytest-asyncio>=0.21.0

# Optional: For better performance
# accelerate>=0.24.0  # Uncomment for GPU acceleration
# datasets>=2.14.0   # Uncomment for model training
=======
# ================================
# SHIELD AI BACKEND REQUIREMENTS
# Compatible with Python 3.10.18
# ================================

# -------------------------
# Core Web Framework
# -------------------------
fastapi==0.115.2
uvicorn[standard]==0.24.0
starlette>=0.37.2,<0.41.0
python-multipart==0.0.20

# -------------------------
# Data Validation & Settings
# -------------------------
pydantic==2.11.7
pydantic-settings==2.10.1
pydantic_core==2.33.2
typing-extensions==4.15.0
annotated-types==0.7.0

# -------------------------
# Database & Caching
# -------------------------
redis>=5.0.0

# -------------------------
# AI/ML Core Dependencies (CORREGIDO)
# -------------------------
torch==2.2.2
transformers==4.39.3
tokenizers==0.15.2
huggingface-hub==0.20.3
safetensors==0.4.2
numpy==1.26.4
faker==19.4.0

# -------------------------
# HTTP & Networking (CORREGIDO)
# -------------------------
requests>=2.31.0,<3
httpx==0.27.0
httpcore==1.0.5
certifi==2024.2.2
urllib3==2.2.1

# -------------------------
# Utilities & Parsing (CORREGIDO)
# -------------------------
python-dotenv==1.0.0
python-dateutil==2.9.0.post0
regex==2024.4.28
PyYAML==6.0.1
packaging==24.0
filelock==3.13.1
tqdm==4.66.2

# -------------------------
# Optional: Enhanced PII Validation
# -------------------------
phonenumbers==8.13.35

# -------------------------
# Development & Testing
# -------------------------
pytest==7.4.4
pytest-cov>=4.1.0
pytest-asyncio>=0.21.0
pytest-mock>=3.11.1

# -------------------------
# JSON & Serialization (CORREGIDO)
# -------------------------
orjson==3.10.0

# -------------------------
# Async Support
# -------------------------
anyio==4.3.0

# -------------------------
# System Dependencies (CORREGIDO)
# -------------------------
charset-normalizer==3.3.2
idna==3.6
sniffio==1.3.1

# -------------------------
# Additional Dependencies
# -------------------------
click>=8.0.0
colorama>=0.4.4
h11>=0.14.0
>>>>>>> 932c30b6
<|MERGE_RESOLUTION|>--- conflicted
+++ resolved
@@ -1,30 +1,3 @@
-<<<<<<< HEAD
-# Core dependencies for Shield AI Backend
-fastapi==0.104.1
-uvicorn[standard]==0.24.0
-pydantic==2.5.0
-pydantic-settings>=2.0.0
-redis>=5.0.0
-
-# PII Detection dependencies
-torch>=2.0.0
-transformers>=4.35.0
-numpy>=1.24.0
-
-# Utility dependencies
-python-multipart==0.0.6
-python-dotenv==1.0.0
-requests>=2.31.0
-
-# Development dependencies
-pytest>=7.4.0
-pytest-cov>=4.1.0
-pytest-asyncio>=0.21.0
-
-# Optional: For better performance
-# accelerate>=0.24.0  # Uncomment for GPU acceleration
-# datasets>=2.14.0   # Uncomment for model training
-=======
 # ================================
 # SHIELD AI BACKEND REQUIREMENTS
 # Compatible with Python 3.10.18
@@ -118,5 +91,4 @@
 # -------------------------
 click>=8.0.0
 colorama>=0.4.4
-h11>=0.14.0
->>>>>>> 932c30b6
+h11>=0.14.0