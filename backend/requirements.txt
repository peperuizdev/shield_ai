--- conflicted
+++ resolved
@@ -94,11 +94,9 @@
 colorama>=0.4.4
 h11>=0.14.0
 
-<<<<<<< HEAD
-aiohttp
-=======
 # Document processing dependencies
 pdfplumber==0.10.0
 python-docx==1.1.0  
 openpyxl==3.1.2
->>>>>>> 0c1a0ed0
+
+aiohttp